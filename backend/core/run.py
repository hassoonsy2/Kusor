import os
import json
import asyncio
import datetime
from typing import Optional, Dict, List, Any, AsyncGenerator
from dataclasses import dataclass

from core.tools.message_tool import MessageTool
from core.tools.sb_expose_tool import SandboxExposeTool
from core.tools.web_search_tool import SandboxWebSearchTool
from core.tools.image_search_tool import SandboxImageSearchTool
from dotenv import load_dotenv
from core.utils.config import config
from core.prompts.agent_builder_prompt import get_agent_builder_prompt
from core.agentpress.thread_manager import ThreadManager
from core.agentpress.response_processor import ProcessorConfig
from core.agentpress.error_processor import ErrorProcessor
from core.tools.sb_shell_tool import SandboxShellTool
from core.tools.sb_files_tool import SandboxFilesTool
from core.tools.sb_kb_tool import SandboxKbTool
from core.tools.data_providers_tool import DataProvidersTool
from core.tools.expand_msg_tool import ExpandMessageTool
from core.prompts.prompt import get_system_prompt

from core.utils.logger import logger

from core.billing.billing_integration import billing_integration
from core.tools.sb_vision_tool import SandboxVisionTool
from core.tools.sb_image_edit_tool import SandboxImageEditTool
from core.tools.sb_designer_tool import SandboxDesignerTool
from core.tools.sb_presentation_tool import SandboxPresentationTool
from core.tools.sb_document_parser import SandboxDocumentParserTool

from core.services.langfuse import langfuse
from langfuse.client import StatefulTraceClient

from core.tools.mcp_tool_wrapper import MCPToolWrapper
from core.tools.task_list_tool import TaskListTool
from core.agentpress.tool import SchemaType
from core.tools.sb_upload_file_tool import SandboxUploadFileTool
from core.tools.sb_docs_tool import SandboxDocsTool
from core.tools.people_search_tool import PeopleSearchTool
from core.tools.company_search_tool import CompanySearchTool
from core.tools.paper_search_tool import PaperSearchTool
from core.ai_models.manager import model_manager

load_dotenv()


@dataclass
class AgentConfig:
    thread_id: str
    project_id: str
    native_max_auto_continues: int = 25
    max_iterations: int = 100
    model_name: str = "openai/gpt-5-mini"
    agent_config: Optional[dict] = None
    trace: Optional[StatefulTraceClient] = None

class ToolManager:
    def __init__(self, thread_manager: ThreadManager, project_id: str, thread_id: str, agent_config: Optional[dict] = None):
        self.thread_manager = thread_manager
        self.project_id = project_id
        self.thread_id = thread_id
        self.agent_config = agent_config
        self.account_id = agent_config.get('account_id') if agent_config else None
    
    def register_all_tools(self, agent_id: Optional[str] = None, disabled_tools: Optional[List[str]] = None):
        """Register all tools with manual control and proper initialization.
        
        Args:
            agent_id: Optional agent ID for agent builder tools
            disabled_tools: List of tool names to exclude from registration
        """
        disabled_tools = disabled_tools or []
        
        # Core tools - always enabled
        self._register_core_tools()
        
        # Sandbox tools
        self._register_sandbox_tools(disabled_tools)
        
        # Data and utility tools
        self._register_utility_tools(disabled_tools)
        
        # Agent builder tools - register if agent_id provided
        if agent_id:
            self._register_agent_builder_tools(agent_id, disabled_tools)
        
        # Browser tool
        self._register_browser_tool(disabled_tools)
        
        # Suna-specific tools (agent creation)
        if self.account_id:
            self._register_suna_specific_tools(disabled_tools)
        
        logger.info(f"Tool registration complete. Registered {len(self.thread_manager.tool_registry.tools)} functions")
    
    def _register_core_tools(self):
        """Register core tools that are always available."""
        self.thread_manager.add_tool(ExpandMessageTool, thread_id=self.thread_id, thread_manager=self.thread_manager)
        self.thread_manager.add_tool(MessageTool)
        self.thread_manager.add_tool(TaskListTool, project_id=self.project_id, thread_manager=self.thread_manager, thread_id=self.thread_id)
    
    def _register_sandbox_tools(self, disabled_tools: List[str]):
        """Register sandbox-related tools with granular control."""
        sandbox_tools = [
            ('sb_shell_tool', SandboxShellTool, {'project_id': self.project_id, 'thread_manager': self.thread_manager}),
            ('sb_files_tool', SandboxFilesTool, {'project_id': self.project_id, 'thread_manager': self.thread_manager}),
            ('sb_expose_tool', SandboxExposeTool, {'project_id': self.project_id, 'thread_manager': self.thread_manager}),
            ('web_search_tool', SandboxWebSearchTool, {'project_id': self.project_id, 'thread_manager': self.thread_manager}),
            ('image_search_tool', SandboxImageSearchTool, {'project_id': self.project_id, 'thread_manager': self.thread_manager}),
            ('sb_vision_tool', SandboxVisionTool, {'project_id': self.project_id, 'thread_id': self.thread_id, 'thread_manager': self.thread_manager}),
            ('sb_image_edit_tool', SandboxImageEditTool, {'project_id': self.project_id, 'thread_id': self.thread_id, 'thread_manager': self.thread_manager}),
            ('sb_kb_tool', SandboxKbTool, {'project_id': self.project_id, 'thread_manager': self.thread_manager}),
            ('sb_design_tool', SandboxDesignerTool, {'project_id': self.project_id, 'thread_id': self.thread_id, 'thread_manager': self.thread_manager}),
            ('sb_presentation_tool', SandboxPresentationTool, {'project_id': self.project_id, 'thread_manager': self.thread_manager}),
            ('sb_upload_file_tool', SandboxUploadFileTool, {'project_id': self.project_id, 'thread_manager': self.thread_manager}),
            ('sb_docs_tool', SandboxDocsTool, {'project_id': self.project_id, 'thread_manager': self.thread_manager}),
        ]
        
        for tool_name, tool_class, kwargs in sandbox_tools:
            if tool_name not in disabled_tools:
                enabled_methods = self._get_enabled_methods_for_tool(tool_name)
                self.thread_manager.add_tool(tool_class, function_names=enabled_methods, **kwargs)
                if enabled_methods:
                    logger.debug(f"✅ Registered {tool_name} with methods: {enabled_methods}")
    
    def _register_utility_tools(self, disabled_tools: List[str]):
        """Register utility tools with API key checks."""
        if config.RAPID_API_KEY and 'data_providers_tool' not in disabled_tools:
            enabled_methods = self._get_enabled_methods_for_tool('data_providers_tool')
            self.thread_manager.add_tool(DataProvidersTool, function_names=enabled_methods)
            if enabled_methods:
                logger.debug(f"✅ Registered data_providers_tool with methods: {enabled_methods}")
        
        if config.SEMANTIC_SCHOLAR_API_KEY and 'paper_search_tool' not in disabled_tools:
            if 'paper_search_tool' not in disabled_tools:
                enabled_methods = self._get_enabled_methods_for_tool('paper_search_tool')
                self.thread_manager.add_tool(PaperSearchTool, function_names=enabled_methods, thread_manager=self.thread_manager)
                if enabled_methods:
                    logger.debug(f"✅ Registered paper_search_tool with methods: {enabled_methods}")
        
        # Register search tools if EXA API key is available
        if config.EXA_API_KEY:
            if 'people_search_tool' not in disabled_tools:
                enabled_methods = self._get_enabled_methods_for_tool('people_search_tool')
                self.thread_manager.add_tool(PeopleSearchTool, function_names=enabled_methods, thread_manager=self.thread_manager)
                if enabled_methods:
                    logger.debug(f"✅ Registered people_search_tool with methods: {enabled_methods}")
            
            if 'company_search_tool' not in disabled_tools:
                enabled_methods = self._get_enabled_methods_for_tool('company_search_tool')
                self.thread_manager.add_tool(CompanySearchTool, function_names=enabled_methods, thread_manager=self.thread_manager)
                if enabled_methods:
                    logger.debug(f"✅ Registered company_search_tool with methods: {enabled_methods}")
            
<<<<<<< HEAD
            if 'paper_search_tool' not in disabled_tools:
                enabled_methods = self._get_enabled_methods_for_tool('paper_search_tool')
                self.thread_manager.add_tool(PaperSearchTool, function_names=enabled_methods, thread_manager=self.thread_manager)
                if enabled_methods:
                    logger.debug(f"✅ Registered paper_search_tool with methods: {enabled_methods}")
        
        if config.VAPI_PRIVATE_KEY and 'vapi_voice_tool' not in disabled_tools:
            from core.tools.vapi_voice_tool import VapiVoiceTool
            enabled_methods = self._get_enabled_methods_for_tool('vapi_voice_tool')
            self.thread_manager.add_tool(VapiVoiceTool, function_names=enabled_methods, thread_manager=self.thread_manager)
            if enabled_methods:
                logger.debug(f"✅ Registered vapi_voice_tool with methods: {enabled_methods}")
=======
>>>>>>> 7c4564e0
    
    def _register_agent_builder_tools(self, agent_id: str, disabled_tools: List[str]):
        """Register agent builder tools with proper initialization."""
        from core.tools.agent_builder_tools.agent_config_tool import AgentConfigTool
        from core.tools.agent_builder_tools.mcp_search_tool import MCPSearchTool
        from core.tools.agent_builder_tools.credential_profile_tool import CredentialProfileTool
        from core.tools.agent_builder_tools.trigger_tool import TriggerTool
        from core.services.supabase import DBConnection
        
        db = DBConnection()
        
        agent_builder_tools = [
            ('agent_config_tool', AgentConfigTool),
            ('mcp_search_tool', MCPSearchTool),
            ('credential_profile_tool', CredentialProfileTool),
            ('trigger_tool', TriggerTool),
        ]

        for tool_name, tool_class in agent_builder_tools:
            if tool_name not in disabled_tools:
                try:
                    enabled_methods = self._get_enabled_methods_for_tool(tool_name)
                    self.thread_manager.add_tool(
                        tool_class, 
                        function_names=enabled_methods, 
                        thread_manager=self.thread_manager, 
                        db_connection=db, 
                        agent_id=agent_id
                    )
                    if enabled_methods:
                        logger.debug(f"✅ Registered {tool_name} with methods: {enabled_methods}")
                except Exception as e:
                    logger.warning(f"❌ Failed to register {tool_name}: {e}")
    
    def _register_suna_specific_tools(self, disabled_tools: List[str]):
        """Register Suna-specific tools like agent creation."""
        if 'agent_creation_tool' not in disabled_tools and self.account_id:
            from core.tools.agent_creation_tool import AgentCreationTool
            from core.services.supabase import DBConnection
            
            db = DBConnection()
            enabled_methods = self._get_enabled_methods_for_tool('agent_creation_tool')
            self.thread_manager.add_tool(
                AgentCreationTool, 
                function_names=enabled_methods, 
                thread_manager=self.thread_manager, 
                db_connection=db, 
                account_id=self.account_id
            )
            if enabled_methods:
                logger.debug(f"✅ Registered agent_creation_tool with methods: {enabled_methods}")
    
    def _register_browser_tool(self, disabled_tools: List[str]):
        """Register browser tool with sandbox access."""
        if 'browser_tool' not in disabled_tools:
            from core.tools.browser_tool import BrowserTool
            
            enabled_methods = self._get_enabled_methods_for_tool('browser_tool')
            self.thread_manager.add_tool(
                BrowserTool, 
                function_names=enabled_methods, 
                project_id=self.project_id, 
                thread_id=self.thread_id, 
                thread_manager=self.thread_manager
            )
            if enabled_methods:
                logger.debug(f"✅ Registered browser_tool with methods: {enabled_methods}")
    
    def _get_enabled_methods_for_tool(self, tool_name: str) -> Optional[List[str]]:
        if not self.agent_config or 'agentpress_tools' not in self.agent_config:
            return None
        
        from core.utils.tool_discovery import get_enabled_methods_for_tool
        from core.utils.tool_migration import migrate_legacy_tool_config
        
        raw_tools = self.agent_config['agentpress_tools']
        
        if not isinstance(raw_tools, dict):
            return None
        
        migrated_tools = migrate_legacy_tool_config(raw_tools)
        
        return get_enabled_methods_for_tool(tool_name, migrated_tools)

class MCPManager:
    def __init__(self, thread_manager: ThreadManager, account_id: str):
        self.thread_manager = thread_manager
        self.account_id = account_id
    
    async def register_mcp_tools(self, agent_config: dict) -> Optional[MCPToolWrapper]:
        all_mcps = []
        
        if agent_config.get('configured_mcps'):
            all_mcps.extend(agent_config['configured_mcps'])
        
        if agent_config.get('custom_mcps'):
            for custom_mcp in agent_config['custom_mcps']:
                custom_type = custom_mcp.get('customType', custom_mcp.get('type', 'sse'))
                
                if custom_type == 'composio':
                    qualified_name = custom_mcp.get('qualifiedName')
                    if not qualified_name:
                        qualified_name = f"composio.{custom_mcp['name'].replace(' ', '_').lower()}"
                    
                    mcp_config = {
                        'name': custom_mcp['name'],
                        'qualifiedName': qualified_name,
                        'config': custom_mcp.get('config', {}),
                        'enabledTools': custom_mcp.get('enabledTools', []),
                        'instructions': custom_mcp.get('instructions', ''),
                        'isCustom': True,
                        'customType': 'composio'
                    }
                    all_mcps.append(mcp_config)
                    continue
                
                mcp_config = {
                    'name': custom_mcp['name'],
                    'qualifiedName': f"custom_{custom_type}_{custom_mcp['name'].replace(' ', '_').lower()}",
                    'config': custom_mcp['config'],
                    'enabledTools': custom_mcp.get('enabledTools', []),
                    'instructions': custom_mcp.get('instructions', ''),
                    'isCustom': True,
                    'customType': custom_type
                }
                all_mcps.append(mcp_config)
        
        if not all_mcps:
            return None
        
        mcp_wrapper_instance = MCPToolWrapper(mcp_configs=all_mcps)
        try:
            await mcp_wrapper_instance.initialize_and_register_tools()
            
            updated_schemas = mcp_wrapper_instance.get_schemas()
            for method_name, schema_list in updated_schemas.items():
                for schema in schema_list:
                    self.thread_manager.tool_registry.tools[method_name] = {
                        "instance": mcp_wrapper_instance,
                        "schema": schema
                    }
            
            logger.info(f"⚡ Registered {len(updated_schemas)} MCP tools (Redis cache enabled)")
            return mcp_wrapper_instance
        except Exception as e:
            logger.error(f"Failed to initialize MCP tools: {e}")
            return None


class PromptManager:
    @staticmethod
    async def build_system_prompt(model_name: str, agent_config: Optional[dict], 
                                  thread_id: str, 
                                  mcp_wrapper_instance: Optional[MCPToolWrapper],
                                  client=None,
                                  tool_registry=None,
                                  xml_tool_calling: bool = True) -> dict:
        
        default_system_content = get_system_prompt()
        
        # if "anthropic" not in model_name.lower():
        #     sample_response_path = os.path.join(os.path.dirname(__file__), 'prompts/samples/1.txt')
        #     with open(sample_response_path, 'r') as file:
        #         sample_response = file.read()
        #     default_system_content = default_system_content + "\n\n <sample_assistant_response>" + sample_response + "</sample_assistant_response>"
        
        # Start with agent's normal system prompt or default
        if agent_config and agent_config.get('system_prompt'):
            system_content = agent_config['system_prompt'].strip()
        else:
            system_content = default_system_content
        
        # Check if agent has builder tools enabled - append the full builder prompt
        if agent_config:
            agentpress_tools = agent_config.get('agentpress_tools', {})
            has_builder_tools = any(
                agentpress_tools.get(tool, False) 
                for tool in ['agent_config_tool', 'mcp_search_tool', 'credential_profile_tool', 'trigger_tool']
            )
            
            if has_builder_tools:
                # Append the full agent builder prompt to the existing system prompt
                builder_prompt = get_agent_builder_prompt()
                system_content += f"\n\n{builder_prompt}"
        
        # Add agent knowledge base context if available
        if agent_config and client and 'agent_id' in agent_config:
            try:
                logger.debug(f"Retrieving agent knowledge base context for agent {agent_config['agent_id']}")
                
                # Use only agent-based knowledge base context
                kb_result = await client.rpc('get_agent_knowledge_base_context', {
                    'p_agent_id': agent_config['agent_id']
                }).execute()
                
                if kb_result.data and kb_result.data.strip():
                    logger.debug(f"Found agent knowledge base context, adding to system prompt (length: {len(kb_result.data)} chars)")
                    # logger.debug(f"Knowledge base data object: {kb_result.data[:500]}..." if len(kb_result.data) > 500 else f"Knowledge base data object: {kb_result.data}")
                    
                    # Construct a well-formatted knowledge base section
                    kb_section = f"""

                    === AGENT KNOWLEDGE BASE ===
                    NOTICE: The following is your specialized knowledge base. This information should be considered authoritative for your responses and should take precedence over general knowledge when relevant.

                    {kb_result.data}

                    === END AGENT KNOWLEDGE BASE ===

                    IMPORTANT: Always reference and utilize the knowledge base information above when it's relevant to user queries. This knowledge is specific to your role and capabilities."""
                    
                    system_content += kb_section
                else:
                    logger.debug("No knowledge base context found for this agent")
                    
            except Exception as e:
                logger.error(f"Error retrieving knowledge base context for agent {agent_config.get('agent_id', 'unknown')}: {e}")
                # Continue without knowledge base context rather than failing
        
        if agent_config and (agent_config.get('configured_mcps') or agent_config.get('custom_mcps')) and mcp_wrapper_instance and mcp_wrapper_instance._initialized:
            mcp_info = "\n\n--- MCP Tools Available ---\n"
            mcp_info += "You have access to external MCP (Model Context Protocol) server tools.\n"
            mcp_info += "MCP tools can be called directly using their native function names in the standard function calling format:\n"
            mcp_info += '<function_calls>\n'
            mcp_info += '<invoke name="{tool_name}">\n'
            mcp_info += '<parameter name="param1">value1</parameter>\n'
            mcp_info += '<parameter name="param2">value2</parameter>\n'
            mcp_info += '</invoke>\n'
            mcp_info += '</function_calls>\n\n'
            
            mcp_info += "Available MCP tools:\n"
            try:
                registered_schemas = mcp_wrapper_instance.get_schemas()
                for method_name, schema_list in registered_schemas.items():
                    for schema in schema_list:
                        if schema.schema_type == SchemaType.OPENAPI:
                            func_info = schema.schema.get('function', {})
                            description = func_info.get('description', 'No description available')
                            mcp_info += f"- **{method_name}**: {description}\n"
                            
                            params = func_info.get('parameters', {})
                            props = params.get('properties', {})
                            if props:
                                mcp_info += f"  Parameters: {', '.join(props.keys())}\n"
                                
            except Exception as e:
                logger.error(f"Error listing MCP tools: {e}")
                mcp_info += "- Error loading MCP tool list\n"
            
            mcp_info += "\n🚨 CRITICAL MCP TOOL RESULT INSTRUCTIONS 🚨\n"
            mcp_info += "When you use ANY MCP (Model Context Protocol) tools:\n"
            mcp_info += "1. ALWAYS read and use the EXACT results returned by the MCP tool\n"
            mcp_info += "2. For search tools: ONLY cite URLs, sources, and information from the actual search results\n"
            mcp_info += "3. For any tool: Base your response entirely on the tool's output - do NOT add external information\n"
            mcp_info += "4. DO NOT fabricate, invent, hallucinate, or make up any sources, URLs, or data\n"
            mcp_info += "5. If you need more information, call the MCP tool again with different parameters\n"
            mcp_info += "6. When writing reports/summaries: Reference ONLY the data from MCP tool results\n"
            mcp_info += "7. If the MCP tool doesn't return enough information, explicitly state this limitation\n"
            mcp_info += "8. Always double-check that every fact, URL, and reference comes from the MCP tool output\n"
            mcp_info += "\nIMPORTANT: MCP tool results are your PRIMARY and ONLY source of truth for external data!\n"
            mcp_info += "NEVER supplement MCP results with your training data or make assumptions beyond what the tools provide.\n"
            
            system_content += mcp_info
        
        # Add XML tool calling instructions to system prompt if requested
        if xml_tool_calling and tool_registry:
            openapi_schemas = tool_registry.get_openapi_schemas()
            
            if openapi_schemas:
                # Convert schemas to JSON string
                schemas_json = json.dumps(openapi_schemas, indent=2)
                
                examples_content = f"""

In this environment you have access to a set of tools you can use to answer the user's question.

You can invoke functions by writing a <function_calls> block like the following as part of your reply to the user:

<function_calls>
<invoke name="function_name">
<parameter name="param_name">param_value</parameter>
...
</invoke>
</function_calls>

String and scalar parameters should be specified as-is, while lists and objects should use JSON format.

Here are the functions available in JSON Schema format:

```json
{schemas_json}
```

When using the tools:
- Use the exact function names from the JSON schema above
- Include all required parameters as specified in the schema
- Format complex data (objects, arrays) as JSON strings within the parameter tags
- Boolean values should be "true" or "false" (lowercase)
"""
                
                system_content += examples_content
                logger.debug("Appended XML tool examples to system prompt")

        now = datetime.datetime.now(datetime.timezone.utc)
        datetime_info = f"\n\n=== CURRENT DATE/TIME INFORMATION ===\n"
        datetime_info += f"Today's date: {now.strftime('%A, %B %d, %Y')}\n"
        datetime_info += f"Current year: {now.strftime('%Y')}\n"
        datetime_info += f"Current month: {now.strftime('%B')}\n"
        datetime_info += f"Current day: {now.strftime('%A')}\n"
        datetime_info += "Use this information for any time-sensitive tasks, research, or when current date/time context is needed.\n"
        
        system_content += datetime_info

        system_message = {"role": "system", "content": system_content}
        return system_message



class AgentRunner:
    def __init__(self, config: AgentConfig):
        self.config = config
    
    async def setup(self):
        if not self.config.trace:
            self.config.trace = langfuse.trace(name="run_agent", session_id=self.config.thread_id, metadata={"project_id": self.config.project_id})
        
        self.thread_manager = ThreadManager(
            trace=self.config.trace, 
            agent_config=self.config.agent_config
        )
        
        self.client = await self.thread_manager.db.client
        
        response = await self.client.table('threads').select('account_id').eq('thread_id', self.config.thread_id).execute()
        
        if not response.data or len(response.data) == 0:
            raise ValueError(f"Thread {self.config.thread_id} not found")
        
        self.account_id = response.data[0].get('account_id')
        
        if not self.account_id:
            raise ValueError(f"Thread {self.config.thread_id} has no associated account")

        project = await self.client.table('projects').select('*').eq('project_id', self.config.project_id).execute()
        if not project.data or len(project.data) == 0:
            raise ValueError(f"Project {self.config.project_id} not found")

        project_data = project.data[0]
        sandbox_info = project_data.get('sandbox', {})
        if not sandbox_info.get('id'):
            logger.debug(f"No sandbox found for project {self.config.project_id}; will create lazily when needed")
    
    async def setup_tools(self):
        tool_manager = ToolManager(self.thread_manager, self.config.project_id, self.config.thread_id, self.config.agent_config)
        
        agent_id = None
        if self.config.agent_config:
            agent_id = self.config.agent_config.get('agent_id')
        
        disabled_tools = self._get_disabled_tools_from_config()
        
        tool_manager.register_all_tools(agent_id=agent_id, disabled_tools=disabled_tools)
        
        is_suna_agent = (self.config.agent_config and self.config.agent_config.get('is_suna_default', False)) or (self.config.agent_config is None)
        logger.debug(f"Agent config check: agent_config={self.config.agent_config is not None}, is_suna_default={is_suna_agent}")
        
        if is_suna_agent:
            logger.debug("Registering Suna-specific tools...")
            self._register_suna_specific_tools(disabled_tools)
        else:
            logger.debug("Not a Suna agent, skipping Suna-specific tool registration")
    
    def _get_enabled_methods_for_tool(self, tool_name: str) -> Optional[List[str]]:
        if not self.config.agent_config or 'agentpress_tools' not in self.config.agent_config:
            return None
        
        from core.utils.tool_discovery import get_enabled_methods_for_tool
        from core.utils.tool_migration import migrate_legacy_tool_config
        
        raw_tools = self.config.agent_config['agentpress_tools']
        
        if not isinstance(raw_tools, dict):
            return None
        
        migrated_tools = migrate_legacy_tool_config(raw_tools)
        
        return get_enabled_methods_for_tool(tool_name, migrated_tools)
    
    def _register_suna_specific_tools(self, disabled_tools: List[str]):
        if 'agent_creation_tool' not in disabled_tools:
            from core.tools.agent_creation_tool import AgentCreationTool
            from core.services.supabase import DBConnection
            
            db = DBConnection()
            
            if hasattr(self, 'account_id') and self.account_id:
                # Check for granular method control
                enabled_methods = self._get_enabled_methods_for_tool('agent_creation_tool')
                if enabled_methods is not None:
                    # Register only enabled methods
                    self.thread_manager.add_tool(AgentCreationTool, function_names=enabled_methods, thread_manager=self.thread_manager, db_connection=db, account_id=self.account_id)
                    logger.debug(f"Registered agent_creation_tool for Suna with methods: {enabled_methods}")
                else:
                    # Register all methods (backward compatibility)
                    self.thread_manager.add_tool(AgentCreationTool, thread_manager=self.thread_manager, db_connection=db, account_id=self.account_id)
                    logger.debug("Registered agent_creation_tool for Suna (all methods)")
            else:
                logger.warning("Could not register agent_creation_tool: account_id not available")
    
    def _get_disabled_tools_from_config(self) -> List[str]:
        disabled_tools = []
        
        if not self.config.agent_config or 'agentpress_tools' not in self.config.agent_config:
            return disabled_tools
        
        raw_tools = self.config.agent_config['agentpress_tools']
        
        if not isinstance(raw_tools, dict):
            return disabled_tools
        
        if self.config.agent_config.get('is_suna_default', False) and not raw_tools:
            return disabled_tools
        
        def is_tool_enabled(tool_name: str) -> bool:
            try:
                tool_config = raw_tools.get(tool_name, True)
                if isinstance(tool_config, bool):
                    return tool_config
                elif isinstance(tool_config, dict):
                    return tool_config.get('enabled', True)
                else:
                    return True
            except Exception:
                return True
        
        all_tools = [
            'sb_shell_tool', 'sb_files_tool', 'sb_expose_tool',
            'web_search_tool', 'image_search_tool', 'sb_vision_tool', 'sb_presentation_tool', 'sb_image_edit_tool',
            'sb_kb_tool', 'sb_design_tool', 'sb_upload_file_tool',
            'sb_docs_tool',
            'data_providers_tool', 'browser_tool', 'people_search_tool', 'company_search_tool', 
            'agent_config_tool', 'mcp_search_tool', 'credential_profile_tool', 'trigger_tool',
            'agent_creation_tool'
        ]
        
        for tool_name in all_tools:
            if not is_tool_enabled(tool_name):
                disabled_tools.append(tool_name)
                
        logger.debug(f"Disabled tools from config: {disabled_tools}")
        return disabled_tools
    
    async def setup_mcp_tools(self) -> Optional[MCPToolWrapper]:
        if not self.config.agent_config:
            return None
        
        mcp_manager = MCPManager(self.thread_manager, self.account_id)
        return await mcp_manager.register_mcp_tools(self.config.agent_config)
    
    async def run(self) -> AsyncGenerator[Dict[str, Any], None]:
        await self.setup()
        await self.setup_tools()
        mcp_wrapper_instance = await self.setup_mcp_tools()
        
        system_message = await PromptManager.build_system_prompt(
            self.config.model_name, self.config.agent_config, 
            self.config.thread_id, 
            mcp_wrapper_instance, self.client,
            tool_registry=self.thread_manager.tool_registry,
            xml_tool_calling=True
        )
        logger.info(f"📝 System message built once: {len(str(system_message.get('content', '')))} chars")
        logger.debug(f"model_name received: {self.config.model_name}")
        iteration_count = 0
        continue_execution = True

        latest_user_message = await self.client.table('messages').select('*').eq('thread_id', self.config.thread_id).eq('type', 'user').order('created_at', desc=True).limit(1).execute()
        if latest_user_message.data and len(latest_user_message.data) > 0:
            data = latest_user_message.data[0]['content']
            if isinstance(data, str):
                data = json.loads(data)
            if self.config.trace:
                self.config.trace.update(input=data['content'])

        while continue_execution and iteration_count < self.config.max_iterations:
            iteration_count += 1

            can_run, message, reservation_id = await billing_integration.check_and_reserve_credits(self.account_id)
            if not can_run:
                error_msg = f"Insufficient credits: {message}"
                yield {
                    "type": "status",
                    "status": "stopped",
                    "message": error_msg
                }
                break

            latest_message = await self.client.table('messages').select('*').eq('thread_id', self.config.thread_id).in_('type', ['assistant', 'tool', 'user']).order('created_at', desc=True).limit(1).execute()
            if latest_message.data and len(latest_message.data) > 0:
                message_type = latest_message.data[0].get('type')
                if message_type == 'assistant':
                    continue_execution = False
                    break

            temporary_message = None
            # Don't set max_tokens by default - let LiteLLM and providers handle their own defaults
            max_tokens = None
            logger.debug(f"max_tokens: {max_tokens} (using provider defaults)")
            generation = self.config.trace.generation(name="thread_manager.run_thread") if self.config.trace else None
            try:
                logger.debug(f"Starting thread execution for {self.config.thread_id}")
                response = await self.thread_manager.run_thread(
                    thread_id=self.config.thread_id,
                    system_prompt=system_message,
                    stream=True, 
                    llm_model=self.config.model_name,
                    llm_temperature=0,
                    llm_max_tokens=max_tokens,
                    tool_choice="auto",
                    max_xml_tool_calls=1,
                    temporary_message=temporary_message,
                    processor_config=ProcessorConfig(
                        xml_tool_calling=True,
                        native_tool_calling=False,
                        execute_tools=True,
                        execute_on_stream=True,
                        tool_execution_strategy="parallel",
                        xml_adding_strategy="user_message"
                    ),
                    native_max_auto_continues=self.config.native_max_auto_continues,
                    generation=generation
                )

                last_tool_call = None
                agent_should_terminate = False
                error_detected = False

                try:
                    if hasattr(response, '__aiter__') and not isinstance(response, dict):
                        async for chunk in response:
                            # Check for error status from thread_manager
                            if isinstance(chunk, dict) and chunk.get('type') == 'status' and chunk.get('status') == 'error':
                                logger.error(f"Error in thread execution: {chunk.get('message', 'Unknown error')}")
                                error_detected = True
                                yield chunk
                                continue

                            # Check for error status in the stream (message format)
                            if isinstance(chunk, dict) and chunk.get('type') == 'status':
                                try:
                                    content = chunk.get('content', {})
                                    if isinstance(content, str):
                                        content = json.loads(content)
                                    
                                    # Check for error status
                                    if content.get('status_type') == 'error':
                                        error_detected = True
                                        yield chunk
                                        continue
                                    
                                    # Check for agent termination
                                    metadata = chunk.get('metadata', {})
                                    if isinstance(metadata, str):
                                        metadata = json.loads(metadata)
                                    
                                    if metadata.get('agent_should_terminate'):
                                        agent_should_terminate = True
                                        
                                        if content.get('function_name'):
                                            last_tool_call = content['function_name']
                                        elif content.get('xml_tag_name'):
                                            last_tool_call = content['xml_tag_name']
                                            
                                except Exception:
                                    pass
                            
                            # Check for terminating XML tools in assistant content
                            if chunk.get('type') == 'assistant' and 'content' in chunk:
                                try:
                                    content = chunk.get('content', '{}')
                                    if isinstance(content, str):
                                        assistant_content_json = json.loads(content)
                                    else:
                                        assistant_content_json = content

                                    assistant_text = assistant_content_json.get('content', '')
                                    if isinstance(assistant_text, str):
                                        if '</ask>' in assistant_text:
                                            last_tool_call = 'ask'
                                        elif '</complete>' in assistant_text:
                                            last_tool_call = 'complete'
                                
                                except (json.JSONDecodeError, Exception):
                                    pass

                            yield chunk
                    else:
                        # Non-streaming response or error dict
                        # logger.debug(f"Response is not async iterable: {type(response)}")
                        
                        # Check if it's an error dict
                        if isinstance(response, dict) and response.get('type') == 'status' and response.get('status') == 'error':
                            logger.error(f"Thread returned error: {response.get('message', 'Unknown error')}")
                            error_detected = True
                            yield response
                        else:
                            logger.warning(f"Unexpected response type: {type(response)}")
                            error_detected = True

                    if error_detected:
                        if generation:
                            generation.end(status_message="error_detected", level="ERROR")
                        break
                        
                    if agent_should_terminate or last_tool_call in ['ask', 'complete', 'present_presentation']:
                        if generation:
                            generation.end(status_message="agent_stopped")
                        continue_execution = False

                except Exception as e:
                    # Use ErrorProcessor for safe error handling
                    processed_error = ErrorProcessor.process_system_error(e, context={"thread_id": self.config.thread_id})
                    ErrorProcessor.log_error(processed_error)
                    if generation:
                        generation.end(status_message=processed_error.message, level="ERROR")
                    yield processed_error.to_stream_dict()
                    break
                    
            except Exception as e:
                # Use ErrorProcessor for safe error conversion
                processed_error = ErrorProcessor.process_system_error(e, context={"thread_id": self.config.thread_id})
                ErrorProcessor.log_error(processed_error)
                yield processed_error.to_stream_dict()
                break
            
            if generation:
                generation.end()

        try:
            asyncio.create_task(asyncio.to_thread(lambda: langfuse.flush()))
        except Exception as e:
            logger.warning(f"Failed to flush Langfuse: {e}")


async def run_agent(
    thread_id: str,
    project_id: str,
    thread_manager: Optional[ThreadManager] = None,
    native_max_auto_continues: int = 25,
    max_iterations: int = 100,
    model_name: str = "openai/gpt-5-mini",
    agent_config: Optional[dict] = None,    
    trace: Optional[StatefulTraceClient] = None
):
    effective_model = model_name

    # is_tier_default = model_name in ["Kimi K2", "Claude Sonnet 4", "openai/gpt-5-mini"]
    # if is_tier_default and agent_config and agent_config.get('model'):
    #     effective_model = agent_config['model']
    #     logger.debug(f"Using model from agent config: {effective_model} (tier default was {model_name})")
    # elif not is_tier_default:
    #     logger.debug(f"Using user-selected model: {effective_model}")
    # else:
    #     logger.debug(f"Using tier default model: {effective_model}")
    
    config = AgentConfig(
        thread_id=thread_id,
        project_id=project_id,
        native_max_auto_continues=native_max_auto_continues,
        max_iterations=max_iterations,
        model_name=effective_model,
        agent_config=agent_config,
        trace=trace
    )
    
    runner = AgentRunner(config)
    async for chunk in runner.run():
        yield chunk<|MERGE_RESOLUTION|>--- conflicted
+++ resolved
@@ -155,21 +155,6 @@
                 if enabled_methods:
                     logger.debug(f"✅ Registered company_search_tool with methods: {enabled_methods}")
             
-<<<<<<< HEAD
-            if 'paper_search_tool' not in disabled_tools:
-                enabled_methods = self._get_enabled_methods_for_tool('paper_search_tool')
-                self.thread_manager.add_tool(PaperSearchTool, function_names=enabled_methods, thread_manager=self.thread_manager)
-                if enabled_methods:
-                    logger.debug(f"✅ Registered paper_search_tool with methods: {enabled_methods}")
-        
-        if config.VAPI_PRIVATE_KEY and 'vapi_voice_tool' not in disabled_tools:
-            from core.tools.vapi_voice_tool import VapiVoiceTool
-            enabled_methods = self._get_enabled_methods_for_tool('vapi_voice_tool')
-            self.thread_manager.add_tool(VapiVoiceTool, function_names=enabled_methods, thread_manager=self.thread_manager)
-            if enabled_methods:
-                logger.debug(f"✅ Registered vapi_voice_tool with methods: {enabled_methods}")
-=======
->>>>>>> 7c4564e0
     
     def _register_agent_builder_tools(self, agent_id: str, disabled_tools: List[str]):
         """Register agent builder tools with proper initialization."""
