--- conflicted
+++ resolved
@@ -110,17 +110,10 @@
       <Image
         src={iconSrc}
         alt={`${provider} icon`}
-<<<<<<< HEAD
-        width={size * 0.9} // Increase to 90% for maximum visibility
-        height={size * 0.9}
-        className="object-contain dark:invert"
-        style={{ width: size * 0.9, height: size * 0.9 }}
-=======
         width={size * 0.6} // Match agent avatar spacing
         height={size * 0.6}
         className="object-contain dark:brightness-0 dark:invert"
         style={{ width: size * 0.6, height: size * 0.6 }}
->>>>>>> 15b11171
       />
     </div>
   );
