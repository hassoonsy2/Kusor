--- conflicted
+++ resolved
@@ -120,25 +120,6 @@
           {/* Plans Comparison */}
           <PricingSection returnUrl={returnUrl} showTitleAndTabs={false} insideDialog={true} />
 
-<<<<<<< HEAD
-          {/* Action Buttons */}
-          <div className="space-y-3">
-            <Button
-              onClick={() => window.open('/model-pricing', '_blank')}
-              variant="outline"
-              className="w-full border-border hover:bg-muted/50 shadow-sm hover:shadow-md transition-all"
-            >
-              View Model Pricing
-            </Button>
-            <Button
-              onClick={handleManageSubscription}
-              disabled={isManaging}
-              className="w-full bg-primary hover:bg-primary/90 shadow-md hover:shadow-lg transition-all"
-            >
-              {isManaging ? 'Loading...' : 'Manage Subscription'}
-            </Button>
-          </div>
-=======
           <div className="mt-20"></div>
           {/* Manage Subscription Button */}
           <Button
@@ -148,7 +129,6 @@
           >
             {isManaging ? 'Loading...' : 'Manage Subscription'}
           </Button>
->>>>>>> e589d0eb
         </>
       ) : (
         <>
