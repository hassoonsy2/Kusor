--- conflicted
+++ resolved
@@ -163,19 +163,10 @@
                         aria-label="Config menu"
                     >
                         {onAgentSelect ? (
-<<<<<<< HEAD
-                            <div className="flex items-center gap-2 max-w-[140px]">
-                                <div className="flex-shrink-0">
-                                    {renderAgentIcon(displayAgent)}
-                                </div>
-                                <span className="truncate text-sm">
-                                    {displayAgent?.name || 'Kusor'}
-=======
                             <div className="flex items-center gap-2 min-w-0 max-w-[180px]">
                                 {renderAgentIcon(displayAgent)}
                                 <span className="truncate text-sm font-medium">
-                                    {displayAgent?.name || 'Suna'}
->>>>>>> b3987b06
+                                    {displayAgent?.name || 'Kusor'}
                                 </span>
                                 <ChevronDown size={12} className="opacity-60 flex-shrink-0" />
                             </div>
@@ -391,13 +382,8 @@
                                 <div className="flex-shrink-0">
                                     <KortixLogo size={20} />
                                 </div>
-<<<<<<< HEAD
-                                <span className="truncate text-sm">Kusor</span>
-                                <ChevronDown size={12} className="opacity-60" />
-=======
-                                <span className="truncate text-sm font-medium">Suna</span>
+                                <span className="truncate text-sm font-medium">Kusor</span>
                                 <ChevronDown size={12} className="opacity-60 flex-shrink-0" />
->>>>>>> b3987b06
                             </div>
                         </Button>
                     </span>
